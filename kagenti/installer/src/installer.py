--- conflicted
+++ resolved
@@ -33,15 +33,9 @@
 
 # --- Dependency Version Requirements ---
 REQ_VERSIONS = {
-<<<<<<< HEAD
-    "docker": {"min": "25.0.0", "max": "28.0.0"},
     "kind": {"min": "0.20.0", "max": "0.99.0"},
-    "kubectl": {"min": "1.29.0", "max": "1.33.0"},
-=======
     "docker": {"min": "5.0.0", "max": "28.0.0"},
-    "kind": {"min": "0.20.0", "max": "0.30.0"},
     "kubectl": {"min": "1.29.0", "max": "1.34.0"},
->>>>>>> 01c5d4c8
     "helm": {"min": "3.14.0", "max": "3.19.0"},
 }
 
