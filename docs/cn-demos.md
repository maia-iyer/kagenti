--- conflicted
+++ resolved
@@ -43,12 +43,7 @@
 GITHUB_USER=<Your public Github User ID>
 GITHUB_TOKEN=<Your GitHub Token, as explained above>
 OPENAI_API_KEY=<This is required only for A2A agents, if only using the ACP agents can just put a placeholder>
-<<<<<<< HEAD
-TOKEN=<Your GitHub Token, as explained above>
 AGENT_NAMESPACES=<comma separated list of Kubernetes namespaces to set up in Kind for agents deployment e.g., `team1,team2`>
-=======
-AGENT_NAMESPACES=<comma separated list of namespaces to setup for agents deployment e.g., `team1,team2`>
->>>>>>> 01c5d4c8
 ```
 
 Run the installer.
@@ -73,17 +68,11 @@
 
 ## Troubleshooting
 
-<<<<<<< HEAD
-## Troubleshooting
-
 ### kagenti-installer reports "exceeded its progress deadline"
 
 Sometimes it can take a long time to pull container images.  Try re-running the installer.
 
-### Agent stops responding through gateway 
-=======
 ### Agent stops responding through gateway
->>>>>>> 01c5d4c8
 
 Restart the following daemonset
 
@@ -91,13 +80,12 @@
 kubectl rollout restart daemonset -n istio-system  ztunnel
 ```
 
-<<<<<<< HEAD
 ### kagenti-installer complains "Please start the Docker daemon." when using Colima instead of Docker Desktop
 
 ```shell
 export DOCKER_HOST="unix://$HOME/.colima/docker.sock"
 ```
-=======
+
 ### Using Podman instead of Docker
 
 The install script expects `docker` to be in your runtime path.
@@ -114,5 +102,4 @@
 
    ```console
    brew install docker-credential-helper
-   ```
->>>>>>> 01c5d4c8
+   ```