# Kagenti Installation on OpenShift

**This document is work in progress**

## Current limitations

These limitations will be addressed in successive PRs.

- Only [quay.io](https://quay.io) registry has been tested in build from source
- Ollama models not tested - OpenAI key required for now

## Requirements

- helm >= v3.18.0
- kubectl >= v1.32.1 or oc >= 4.16.0
- git >= 2.48.0
- Access to OpenShift cluster with admin authority (We tested with OpenShift 4.19, see the [upgrade notes](#upgrade-from-ocp-418-to-419) if necessary)
- Currently we can't disable the installation of Cert Manager, so [remove CA Manager](#remove-cert-manager) before installing Kagenti

## Check Cluster Network Type and Configure for OVN in Ambient Mode

When enabling Istio Ambient mode on OpenShift clusters, readiness probes may fail for pods in namespaces with Ambient enabled if the cluster uses the OVNKubernetes network type.
This behavior is documented in this [issue](https://github.com/kagenti/kagenti/issues/329).

### Why This Happens

`OVNKubernetes` defaults to shared gateway mode, which routes kubelet health probe traffic outside the host network stack. As a result, the Ztunnel proxy cannot intercept the probes, causing them to fail incorrectly.

**Verify Network Type**
To confirm your cluster’s network type, run:

```shell
kubectl describe network.config/cluster
```

Look for Network Type: OVNKubernetes in the output.

**Required Configuration**
If your cluster uses OVNKubernetes, you must enable local gateway mode by setting `routingViaHost: true`. This ensures traffic flows through the host network stack, allowing Ztunnel to handle probes correctly.

Apply the configuration with:

```shell
kubectl patch network.operator.openshift.io cluster --type=merge -p '{"spec":{"defaultNetwork":{"ovnKubernetesConfig":{"gatewayConfig":{"routingViaHost":true}}}}}'
```

**Important**: This configuration is a temporary workaround and should only be used until OpenShift provides native support for Istio Ambient mode. Future releases are expected to eliminate the need for this manual adjustment.

## Configure Trust Domain

Zero Trust Workload Identity Manager (ZTWIM) utilizes the OpenShift "apps" subdomain as its Trust Domain by default. Set the `DOMAIN` environment variable based on this property:

```shell
export DOMAIN=apps.$(kubectl get dns cluster -o jsonpath='{ .spec.baseDomain }')
```

## Installing the Helm Chart

To start, ensure your `kubectl` or `oc` is configured to point to your OpenShift cluster. You might want to modify `charts/kagenti/values.yaml` to specify the namespaces where agents and tools should be deployed under `agentNamespaces:` and toggle components for installation under `components:`.

### Installing OCI Chart Release Package

1. **Determine Latest Version:**
   - Identify the [latest tagged version](https://github.com/kagenti/kagenti/pkgs/container/kagenti%2Fkagenti/versions) of the chart.
   - Set this version in the `LATEST_TAG` environment variable.

2. **Prepare Secrets:**
   - Copy the [.secrets_template.yaml](https://github.com/kagenti/kagenti/blob/main/charts/kagenti/.secrets_template.yaml) to a local `.secrets.yaml` file.
   - Edit the `.secrets.yaml` to provide the necessary keys as per the comments within the file.

3. **Kagenti Dependencies Helm Chart Installation:**
   - If you have git installed you may determine the latest tag with the command:

      ```shell
      LATEST_TAG=$(git ls-remote --tags --sort="v:refname" https://github.com/kagenti/kagenti.git | tail -n1 | sed 's|.*refs/tags/v||; s/\^{}//')
      ```

      if this command fails, visit [this page](https://github.com/kagenti/kagenti/pkgs/container/kagenti%2Fkagenti/versions) to determine the latest version to use.

   This chart includes all the OpenShift software components required by Kagenti.

      ```shell
      helm install --create-namespace -n kagenti-system kagenti-deps oci://ghcr.io/kagenti/kagenti/kagenti-deps --version $LATEST_TAG
      ```

4. **Install MCP Gateway Chart:**

   - If you have [skopeo](https://www.redhat.com/en/topics/containers/what-is-skopeo) installed you may determine the latest tag with the command:

      ```shell
      LATEST_GATEWAY_TAG=$(skopeo list-tags docker://ghcr.io/kagenti/charts/mcp-gateway | jq -r '.Tags[-1]')
      ```

      if this command fails, visit [this page](https://github.com/kagenti/mcp-gateway/pkgs/container/charts%2Fmcp-gateway) to determine the latest version to use

   ```shell
   helm install mcp-gateway oci://ghcr.io/kagenti/charts/mcp-gateway --create-namespace --namespace mcp-system --version $LATEST_GATEWAY_TAG
   ```

5. **Kagenti Helm Chart Installation:**
   This chart includes Kagenti software components and configurations.

   **Important**: We have to disable the use of the OpenShift CA as its trusted Cert:

   ```shell
   helm upgrade --install --create-namespace -n kagenti-system -f .secrets.yaml kagenti oci://ghcr.io/kagenti/kagenti/kagenti --version $LATEST_TAG
   
   
   helm upgrade --install --create-namespace -n kagenti-system -f .secrets.yaml kagenti oci://ghcr.io/kagenti/kagenti/kagenti --version $LATEST_TAG --set agentOAuthSecret.spiffePrefix=spiffe://${DOMAIN}/sa --set uiOAuthSecret.useServiceAccountCA=false --set agentOAuthSecret.useServiceAccountCA=false
   ```

### Installing from Repo

1. **Clone Repository:**

   ```shell
   git clone https://github.com/kagenti/kagenti.git
   cd kagenti
   ```

2. **Prepare Helm Secrets:**
   - Copy and edit the secrets template:

     ```shell
     cp charts/kagenti/.secrets_template.yaml charts/kagenti/.secrets.yaml
     ```

   - Ensure the required keys are filled as per the comments in the file.

3. **Update Helm Charts dependencies:**

   These commands need to be run only the first time you clone 
   the repository or when there are updates to the charts.

   ```shell
   helm dependency update ./charts/kagenti-deps/
   helm dependency update ./charts/kagenti/
   ```

4. **Install Dependencies:**

   ```shell
   helm install kagenti-deps ./charts/kagenti-deps/ -n kagenti-system --create-namespace --wait
   ```

5. **Install MCP Gateway Chart:**

   ```shell
   helm install mcp-gateway oci://ghcr.io/kagenti/charts/mcp-gateway --create-namespace --namespace mcp-system --version 0.4.0
   ```

6. **Install the Kagenti Chart:**

   - Open [kagenti-platform-operator-chart](https://github.com/kagenti/kagenti-operator/pkgs/container/kagenti-operator%2Fkagenti-platform-operator-chart) to find the latest available version (e.g., 0.2.0-alpha.12).
   - Open charts/kagenti/Chart.yaml and set the version field for kagenti-platform-operator-chart to match the latest tag.
   - If you updated the version tag, run the following command to update the chart dependencies:

     ```shell
      helm dependency update ./charts/kagenti/
      ```

   - Determine the latest tag with the command:

      ```shell
      LATEST_TAG=$(git ls-remote --tags --sort="v:refname" https://github.com/kagenti/kagenti.git | tail -n1 | sed 's|.*refs/tags/||; s/\^{}//')
      ```

      if this command fails, visit [this page](https://github.com/kagenti/kagenti/pkgs/container/kagenti%2Fkagenti/versions) to determine the latest version to use.

   Install the kagenti chart as follows:

   ```shell
   helm upgrade --install kagenti ./charts/kagenti/ -n kagenti-system --create-namespace -f ./charts/kagenti/.secrets.yaml --set ui.tag=${LATEST_TAG}
   ```

## Using the new ansible-based installer

You may also use the new ansible based installer to install the helm charts. 

1. Copy example secrets file: `deployments/envs/secret_values.yaml.example` to `deployments/envs/.secret_values.yaml` and fill in the values in that file.

2. Run the installer as:

```bash
deployments/ansible/run-install.sh --env ocp
```

Check [Ansible README](../../deployments/ansible/README.md) for more details on the new installer.

To override existing environments, you may create a [customized override file](../../deployments/ansible/README.md#using-override-files).

<<<<<<< HEAD
=======

## Checking the Spire daemonsets

After installation, check if the spire daemonsets are correctly started with the command:

```shell
kubectl get daemonsets -n zero-trust-workload-identity-manager
```

If `Current` and/or `Ready` status is `0`, follow the steps in the [troubleshooting](#spire-daemonset-does-not-start) section.

>>>>>>> 4ffbaa82
## Authentication Configuration

Kagenti UI now supports Keycloak authentication by default. The `kagenti` helm chart creates automatically the required  
`kagenti-ui-oauth-secret`in the `kagenti-system` namespace required by the UI.

```shell
  kubectl get secret keycloak-initial-admin -n keycloak -o go-template='Username: {{.data.username | base64decode}}  password: {{.data.password | base64decode}}{{"\n"}}'
```

## Access the UI

After the chart is installed, follow the instructions in the release notes to access the UI. To print the UI URL, run:

```shell
echo "https://$(kubectl get route kagenti-ui -n kagenti-system -o jsonpath='{.status.ingress[0].host}')"
```

### Login Process

1. Navigate to the UI URL
2. Click "Click to login" button
3. You will be redirected to Keycloak authentication page
4. Authenticate with your Keycloak credentials
5. You will be redirected back to the Kagenti UI
6. You should see a welcome message confirming successful login

### Logout Process

1. Click the "Logout" button in the UI
2. Your session will be cleared
3. You will need to re-authenticate to access the UI again

If your OpenShift cluster uses self-signed route certificates, open that URL in your browser and accept the certificate.

You also need to retrieve and open the MCP Inspector proxy address so the MCP Inspector can establish a trusted connection to the MCP server and avoid failing silently. Print the proxy URL with:

```shell
echo "https://$(kubectl get route mcp-proxy -n kagenti-system -o jsonpath='{.status.ingress[0].host}')"
```

Open the printed address in your browser and accept the certificate. It is normal to see a `Cannot GET /` message — this indicates the proxy is reachable but not serving an HTML page; you can safely close the tab.

## Running the demo

At this time, only the OpenAI API-backed agents have been tested (`a2a-content-extractor` and `a2a-currency-converter`).
You may use the pre-built images available at https://github.com/orgs/kagenti/packages?repo_name=agent-examples
or build from source. Building from source has been tested only with `quay.io`, and requires setting up a robot account on [quay.io](https://quay.io), creating empty repos in your organization for the repos to build (e.g.`a2a-contact-extractor` and `a2a-currency-converter`) and granting the robot account write access to those repos.

Finally, you may get the Kubernetes secret from the robot account you created, and apply the secret to the namespaces
you enabled for agents and tools (e.g. `team1` and `team2`). 

You should now be able to use the UI to:

- Import an agent
- List the agent
- Interact with the agent from the agent details page
- Import a MCP tool 
- List the tool 
- Interact with the tool from the tool details page


# 🚀 Running the Demo

> **Note**
> At this time, only the OpenAI API-backed agents have been tested: `a2a-content-extractor` and `a2a-currency-converter`.

There are two ways to get the agent images for the demo: using pre-built images (recommended for a quick start) or building them from source.

---

## Option 1: Use Pre-built Images (Recommended)

This is the fastest way to get started. The required images are already built and hosted on the GitHub Container Registry.

1.  You can find all the necessary images here: **[kagenti/agent-examples Packages](https://github.com/orgs/kagenti/packages?repo_name=agent-examples)**
2.  No image building or secret configuration is required. You can proceed directly to the **"Verifying in the UI"** section.

---

## Option 2: Build from Source

Follow this path if you want to build the agent container images yourself.

### Prerequisites

* A user or organization account on **[quay.io](https://quay.io)**.
* Namespaces created in your Kubernetes cluster where you will run agents and tools (e.g., `team1` and `team2`).

### Steps

1.  **Configure Quay.io**
    * [Create a robot account](https://docs.redhat.com/en/documentation/red_hat_quay/3/html/user_guide/managing_robot_accounts) for your organization.
    * Create empty repositories for the images you need to build (e.g., `a2a-content-extractor` and `a2a-currency-converter`).
    * Grant your robot account **write access** to these new repositories.

2.  **Create Kubernetes Image Pull Secret**
    * Navigate to your robot account settings in the Quay.io UI.
    * Select the **Kubernetes Secret** tab and copy the generated secret manifest.
    * Apply the secret to each namespace where agents will run.
      ```bash
      # Save the secret to a file named quay-secret.yaml, then run:
      kubectl apply -f quay-secret.yaml -n team1
      kubectl apply -f quay-secret.yaml -n team2
      ```

3.  **Build and Push the Images**
    * Follow the project's build instructions to build the agent images and push them to your Quay.io repositories.

---

## ✅ Verifying in the UI

After completing either of the setup options above, you should be able to use the UI to:

* **Agents**
    1.  Import a new agent.
    2.  List the imported agent.
    3.  Interact with the agent from its details page.
* **Tools**
    1.  Import a new MCP tool.
    2.  List the imported tool.
    3.  Interact with the tool from its details page.

## Accessing Keycloak

You may access Keycloak from the Admin page. The initial credentials for Keycloak can be found
running the command:

```shell
kubectl get secret keycloak-initial-admin -n keycloak -o go-template='Username: {{.data.username | base64decode}}  password: {{.data.password | base64decode}}{{"\n"}}'
```

<<<<<<< HEAD
## Upgrade from OCP 4.18 to 4.19

If the only available option is OpenShift 4.18, you can always upgrade the cluster. If you use a `Single Node`, make sure you have a reasonably large instance (at least 24 cores, 65 Gi).

Steps:

1. First Update the channel

```shell
oc patch clusterversion version --type merge -p '{"spec":{"channel":"stable-4.19"}}'
```

1. Then apply the acks to acknowledge you understand the changes that are associated with the 4.19 upgrade

```shell
oc -n openshift-config patch cm admin-acks --patch '{"data":{"ack-4.18-kube-1.32-api-removals-in-4.19":"true"}}' --type=merge
```

1. Upgrade to the latest version

```shell
oc adm upgrade --to-latest=true --allow-not-recommended=true
```

You can ignore the warnings, the upgrade should be happening.

1. Monitor the upgrade status:

```shell
oc get clusterversion
```

## Remove Cert Manager

If cert manager is running, we have to remove it before Kagenti installation.

Check:

```shell
kubectl get all -n cert-manager-operator
kubectl get all -n cert-manager
```

Using the OpenShift Container Platform web console:

  1. Log in to the OpenShift Container Platform web console.
  2. Go to Operators > Installed Operators.
  3. Locate the cert-manager Operator for Red Hat OpenShift in the list.
  4. Click the Options menu (three vertical dots) next to the operator.
  5. Select Uninstall Operator

Then from the console:

```shell
kubectl delete deploy cert-manager cert-manager-cainjector cert-manager-webhook -n cert-manager

kubectl delete service cert-manager cert-manager-cainjector cert-manager-webhook -n cert-manager

kubectl get all -n cert-manager
kubectl delete ns cert-manager-operator cert-manager
=======
## Troubleshooting

### Spire daemonset does not start

Run the following command:

```shell
kubectl get daemonsets -n zero-trust-workload-identity-manager
```
If the daemonsets are not correctly started ('Current' and/or 'Ready' status is '0') the agent client registration 
will not work. 

Run the following commands:

```shell
kubectl describe daemonsets -n zero-trust-workload-identity-manager spire-agent
kubectl describe daemonsets -n zero-trust-workload-identity-manager spire-spiffe-csi-driver
```
If any of them shows `Events` including messages such as `Error creating: pods <pod-name-prefix> is forbidden: unable to validate against any security context constraint`, run the following commands:

```shell
oc adm policy add-scc-to-user privileged -z spire-agent -n zero-trust-workload-identity-manager
kubectl rollout restart daemonsets -n zero-trust-workload-identity-manager spire-agent

oc adm policy add-scc-to-user privileged -z spire-spiffe-csi-driver -n zero-trust-workload-identity-manager
kubectl rollout restart daemonsets -n zero-trust-workload-identity-manager spire-spiffe-csi-driver
```

Wait a few seconds and verify that the daemonsets are correctly started:

```shell
kubectl get daemonsets -n zero-trust-workload-identity-manager
>>>>>>> 4ffbaa82
```<|MERGE_RESOLUTION|>--- conflicted
+++ resolved
@@ -189,8 +189,6 @@
 
 To override existing environments, you may create a [customized override file](../../deployments/ansible/README.md#using-override-files).
 
-<<<<<<< HEAD
-=======
 
 ## Checking the Spire daemonsets
 
@@ -202,7 +200,6 @@
 
 If `Current` and/or `Ready` status is `0`, follow the steps in the [troubleshooting](#spire-daemonset-does-not-start) section.
 
->>>>>>> 4ffbaa82
 ## Authentication Configuration
 
 Kagenti UI now supports Keycloak authentication by default. The `kagenti` helm chart creates automatically the required  
@@ -335,8 +332,41 @@
 kubectl get secret keycloak-initial-admin -n keycloak -o go-template='Username: {{.data.username | base64decode}}  password: {{.data.password | base64decode}}{{"\n"}}'
 ```
 
-<<<<<<< HEAD
-## Upgrade from OCP 4.18 to 4.19
+## Troubleshooting
+
+### Spire daemonset does not start
+
+Run the following command:
+
+```shell
+kubectl get daemonsets -n zero-trust-workload-identity-manager
+```
+If the daemonsets are not correctly started ('Current' and/or 'Ready' status is '0') the agent client registration 
+will not work. 
+
+Run the following commands:
+
+```shell
+kubectl describe daemonsets -n zero-trust-workload-identity-manager spire-agent
+kubectl describe daemonsets -n zero-trust-workload-identity-manager spire-spiffe-csi-driver
+```
+If any of them shows `Events` including messages such as `Error creating: pods <pod-name-prefix> is forbidden: unable to validate against any security context constraint`, run the following commands:
+
+```shell
+oc adm policy add-scc-to-user privileged -z spire-agent -n zero-trust-workload-identity-manager
+kubectl rollout restart daemonsets -n zero-trust-workload-identity-manager spire-agent
+
+oc adm policy add-scc-to-user privileged -z spire-spiffe-csi-driver -n zero-trust-workload-identity-manager
+kubectl rollout restart daemonsets -n zero-trust-workload-identity-manager spire-spiffe-csi-driver
+```
+
+Wait a few seconds and verify that the daemonsets are correctly started:
+
+```shell
+kubectl get daemonsets -n zero-trust-workload-identity-manager
+```
+
+### Upgrade from OCP 4.18 to 4.19
 
 If the only available option is OpenShift 4.18, you can always upgrade the cluster. If you use a `Single Node`, make sure you have a reasonably large instance (at least 24 cores, 65 Gi).
 
@@ -368,7 +398,7 @@
 oc get clusterversion
 ```
 
-## Remove Cert Manager
+### Remove Cert Manager
 
 If cert manager is running, we have to remove it before Kagenti installation.
 
@@ -396,38 +426,4 @@
 
 kubectl get all -n cert-manager
 kubectl delete ns cert-manager-operator cert-manager
-=======
-## Troubleshooting
-
-### Spire daemonset does not start
-
-Run the following command:
-
-```shell
-kubectl get daemonsets -n zero-trust-workload-identity-manager
-```
-If the daemonsets are not correctly started ('Current' and/or 'Ready' status is '0') the agent client registration 
-will not work. 
-
-Run the following commands:
-
-```shell
-kubectl describe daemonsets -n zero-trust-workload-identity-manager spire-agent
-kubectl describe daemonsets -n zero-trust-workload-identity-manager spire-spiffe-csi-driver
-```
-If any of them shows `Events` including messages such as `Error creating: pods <pod-name-prefix> is forbidden: unable to validate against any security context constraint`, run the following commands:
-
-```shell
-oc adm policy add-scc-to-user privileged -z spire-agent -n zero-trust-workload-identity-manager
-kubectl rollout restart daemonsets -n zero-trust-workload-identity-manager spire-agent
-
-oc adm policy add-scc-to-user privileged -z spire-spiffe-csi-driver -n zero-trust-workload-identity-manager
-kubectl rollout restart daemonsets -n zero-trust-workload-identity-manager spire-spiffe-csi-driver
-```
-
-Wait a few seconds and verify that the daemonsets are correctly started:
-
-```shell
-kubectl get daemonsets -n zero-trust-workload-identity-manager
->>>>>>> 4ffbaa82
 ```